--- conflicted
+++ resolved
@@ -86,15 +86,11 @@
         // Internal log implementation
         template <typename... Args>
         void log_internal(LogLevel level, const std::source_location& loc,
-<<<<<<< HEAD
-                          std::format_string<Args...> fmt, Args&&... args) {
-=======
 #ifdef __CUDACC__
                           const char* fmt, Args&&... args) {
 #else
                           std::format_string<Args...> fmt, Args&&... args) {
 #endif
->>>>>>> 3e32c6d8
             if (!logger_)
                 return;
 
@@ -109,10 +105,6 @@
                 return;
             }
 
-<<<<<<< HEAD
-            // Format message
-            auto msg = std::format(fmt, std::forward<Args>(args)...);
-=======
 #ifdef __CUDACC__
             // Format message using snprintf (for CUDA/nvcc compatibility)
             char buffer[1024];
@@ -134,7 +126,6 @@
             // Format message using std::format (C++20)
             auto msg = std::format(fmt, std::forward<Args>(args)...);
 #endif
->>>>>>> 3e32c6d8
 
             logger_->log(
                 spdlog::source_loc{loc.file_name(),
