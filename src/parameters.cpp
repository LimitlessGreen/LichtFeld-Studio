--- conflicted
+++ resolved
@@ -85,13 +85,8 @@
                 // Define all expected parameters and their types
                 struct ParamInfo {
                     std::string name;
-<<<<<<< HEAD
-                    std::variant<size_t, float, int, bool> value; // Updated to include all types
-                    std::string description;
-=======
                     std::variant<size_t, float, int64_t, std::string, bool> value;
                     std::string description; // Added for better documentation
->>>>>>> c3ed4951
                 };
 
                 const std::vector<ParamInfo> expected_params = {
@@ -109,23 +104,18 @@
                     {"grad_threshold", defaults.grad_threshold, "Gradient threshold for densification"},
                     {"opacity_reg", defaults.opacity_reg, "Opacity L1 regularization weight"},
                     {"scale_reg", defaults.scale_reg, "Scale L1 regularization weight"},
-<<<<<<< HEAD
+                    {"init_opacity", defaults.init_opacity, "Initial opacity value for new Gaussians"},
+                    {"init_scaling", defaults.init_scaling, "Initial scaling value for new Gaussians"},
                     {"sh_degree", defaults.sh_degree, "Spherical harmonics degree"},
                     {"max_cap", defaults.max_cap, "Maximum number of Gaussians for MCMC strategy"},
+                    {"render_mode", defaults.render_mode, "Render mode: RGB, D, ED, RGB_D, RGB_ED"},
                     {"use_bilateral_grid", defaults.use_bilateral_grid, "Enable bilateral grid for appearance modeling"},
                     {"bilateral_grid_X", defaults.bilateral_grid_X, "Bilateral grid X dimension"},
                     {"bilateral_grid_Y", defaults.bilateral_grid_Y, "Bilateral grid Y dimension"},
                     {"bilateral_grid_W", defaults.bilateral_grid_W, "Bilateral grid W dimension"},
                     {"bilateral_grid_lr", defaults.bilateral_grid_lr, "Learning rate for bilateral grid"},
-                    {"tv_loss_weight", defaults.tv_loss_weight, "Weight for total variation loss"}};
-=======
-                    {"init_opacity", defaults.init_opacity, "Initial opacity value for new Gaussians"},
-                    {"init_scaling", defaults.init_scaling, "Initial scaling value for new Gaussians"},
-                    {"sh_degree", defaults.sh_degree, "Spherical harmonics degree"},
-                    {"max_cap", defaults.max_cap, "Maximum number of Gaussians for MCMC strategy"},
-                    {"render_mode", defaults.render_mode, "Render mode: RGB, D, ED, RGB_D, RGB_ED"},
+                    {"tv_loss_weight", defaults.tv_loss_weight, "Weight for total variation loss"}
                 };
->>>>>>> c3ed4951
 
                 // Check all expected parameters
                 for (const auto& param : expected_params) {
@@ -270,25 +260,6 @@
                 params.max_cap = json["max_cap"];
             }
 
-<<<<<<< HEAD
-            if (json.contains("use_bilateral_grid")) {
-                params.use_bilateral_grid = json["use_bilateral_grid"];
-            }
-            if (json.contains("bilateral_grid_X")) {
-                params.bilateral_grid_X = json["bilateral_grid_X"];
-            }
-            if (json.contains("bilateral_grid_Y")) {
-                params.bilateral_grid_Y = json["bilateral_grid_Y"];
-            }
-            if (json.contains("bilateral_grid_W")) {
-                params.bilateral_grid_W = json["bilateral_grid_W"];
-            }
-            if (json.contains("bilateral_grid_lr")) {
-                params.bilateral_grid_lr = json["bilateral_grid_lr"];
-            }
-            if (json.contains("tv_loss_weight")) {
-                params.tv_loss_weight = json["tv_loss_weight"];
-=======
             // Handle render mode
             if (json.contains("render_mode")) {
                 std::string mode = json["render_mode"];
@@ -314,7 +285,24 @@
                 for (const auto& step : json["save_steps"]) {
                     params.save_steps.push_back(step.get<size_t>());
                 }
->>>>>>> c3ed4951
+            }
+            if (json.contains("use_bilateral_grid")) {
+                params.use_bilateral_grid = json["use_bilateral_grid"];
+            }
+            if (json.contains("bilateral_grid_X")) {
+                params.bilateral_grid_X = json["bilateral_grid_X"];
+            }
+            if (json.contains("bilateral_grid_Y")) {
+                params.bilateral_grid_Y = json["bilateral_grid_Y"];
+            }
+            if (json.contains("bilateral_grid_W")) {
+                params.bilateral_grid_W = json["bilateral_grid_W"];
+            }
+            if (json.contains("bilateral_grid_lr")) {
+                params.bilateral_grid_lr = json["bilateral_grid_lr"];
+            }
+            if (json.contains("tv_loss_weight")) {
+                params.tv_loss_weight = json["tv_loss_weight"];
             }
             return params;
         }
