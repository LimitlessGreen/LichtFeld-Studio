# SPDX-FileCopyrightText: 2025 LichtFeld Studio Authors
#
# SPDX-License-Identifier: GPL-3.0-or-later

# Build the tensor library first
add_subdirectory(tensor)

# Core CUDA kernels library (kmeans, morton encoding)
add_library(lfs_core_kernels STATIC
    kernels/kmeans_new.cu
    kernels/morton_encoding_new.cu
)

target_include_directories(lfs_core_kernels
    PUBLIC
        ${CMAKE_SOURCE_DIR}/include
        ${CUDAToolkit_INCLUDE_DIRS}
        ${CMAKE_SOURCE_DIR}/src/core_new/tensor/internal  # For memory_pool.hpp and other internal headers
)

target_link_libraries(lfs_core_kernels
    PUBLIC
        lfs_tensor
        CUDA::cudart
)

set_target_properties(lfs_core_kernels PROPERTIES
    CUDA_STANDARD 20
    CUDA_STANDARD_REQUIRED ON
    CUDA_SEPARABLE_COMPILATION ON
    POSITION_INDEPENDENT_CODE ON
    CUDA_RESOLVE_DEVICE_SYMBOLS ON
)

<<<<<<< HEAD
=======
# CUDA compiler options for lfs_core_kernels
target_compile_options(lfs_core_kernels PRIVATE
    $<$<AND:$<COMPILE_LANGUAGE:CUDA>,$<CXX_COMPILER_ID:MSVC>,$<CONFIG:Debug>>:-O0 -g -G -lineinfo -Xcompiler=/Od -Xcompiler=/Z7 -Xcompiler=/utf-8 -Xcompiler=/D_CRT_SECURE_NO_WARNINGS --diag-suppress=27>
    $<$<AND:$<COMPILE_LANGUAGE:CUDA>,$<CXX_COMPILER_ID:MSVC>,$<CONFIG:Release>>:-O3 -use_fast_math --ptxas-options=-v -Xcompiler=/O2 -Xcompiler=/DNDEBUG -Xcompiler=/utf-8 -Xcompiler=/D_CRT_SECURE_NO_WARNINGS --diag-suppress=27>
    $<$<AND:$<COMPILE_LANGUAGE:CUDA>,$<CXX_COMPILER_ID:GNU>>:-O3 -use_fast_math --ptxas-options=-v>
    $<$<AND:$<COMPILE_LANGUAGE:CUDA>,$<CONFIG:Debug>,$<CXX_COMPILER_ID:GNU>>:-O0 -g -G -lineinfo>
)

# Windows: Add compile definition to tell fmt that UTF-8 is enabled for CUDA files
if(MSVC)
    target_compile_definitions(lfs_core_kernels PRIVATE
        $<$<COMPILE_LANGUAGE:CUDA>:FMT_UNICODE=0>
    )
endif()

>>>>>>> e388f446
# Core module - fundamental data structures and utilities
# Note: lfs_tensor library is now in src/core_new/tensor
set(CORE_SOURCES
        argument_parser.cpp
        camera.cpp
        image_io.cpp
        parameters.cpp
        splat_data.cpp
        sogs.cpp  # Full SOG implementation with kmeans and morton encoding
        tinyply.cpp
)

add_library(lfs_core STATIC ${CORE_SOURCES})

target_include_directories(lfs_core
    PUBLIC
        ${CMAKE_SOURCE_DIR}/include
        ${CMAKE_BINARY_DIR}/include  # For generated config.h
        ${CMAKE_SOURCE_DIR}/gsplat    # For gsplat headers (Common.h)
        ${CMAKE_SOURCE_DIR}/fastgs    # For fastgs headers
        ${CUDAToolkit_INCLUDE_DIRS}   # For CUDA interop in Camera
    PRIVATE
        ${CMAKE_SOURCE_DIR}/src       # For inter-module includes (training/, visualizer/, etc.)
        ${CMAKE_SOURCE_DIR}/external  # For tinyply and STB headers
        ${OPENGL_INCLUDE_DIRS}
)

# Find the actual WebP library target
if(TARGET WebP::webp)
    set(WEBP_LIB WebP::webp)
elseif(TARGET WebP::libwebp)
    set(WEBP_LIB WebP::libwebp)
elseif(TARGET webp)
    set(WEBP_LIB webp)
else()
    find_library(WEBP_LIBRARY NAMES webp libwebp REQUIRED)
    set(WEBP_LIB ${WEBP_LIBRARY})
endif()

# Find the actual LibArchive library target
if(TARGET LibArchive::LibArchive)
    set(ARCHIVE_LIB LibArchive::LibArchive)
elseif(TARGET archive)
    set(ARCHIVE_LIB archive)
elseif(TARGET archive_static)
    set(ARCHIVE_LIB archive_static)
else()
    find_library(ARCHIVE_LIBRARY NAMES archive libarchive REQUIRED)
    set(ARCHIVE_LIB ${ARCHIVE_LIBRARY})
endif()

target_link_libraries(lfs_core
    PUBLIC
        lfs_tensor      # LFS Tensor library (includes lfs_tensor_kernels)
        lfs_core_kernels # Core CUDA kernels (kmeans, morton encoding)
        TBB::tbb
        nlohmann_json::nlohmann_json
        glm::glm
        Threads::Threads
        CUDA::cudart    # For Camera CUDA operations
        spdlog::spdlog
        ${WEBP_LIB}     # WebP for SOG compression
        ${ARCHIVE_LIB}  # LibArchive for SOG bundle support
        lfs_loader      # For CacheLoader used in camera.cpp
    PRIVATE
        taywee::args    # Only used in argument_parser.cpp
)

# Platform-specific settings
if(UNIX)
    target_link_libraries(lfs_core PUBLIC dl)
endif()

# Compiler options
if(MSVC)
    target_compile_options(lfs_core PRIVATE
        $<$<CONFIG:Debug>:/Od /Z7>
        $<$<CONFIG:Release>:/O2 /DNDEBUG>
    )
else()
    target_compile_options(lfs_core PRIVATE
        $<$<CONFIG:Debug>:-O0 -g -fno-omit-frame-pointer -DDEBUG>
        $<$<CONFIG:Release>:-O3 -DNDEBUG -march=native>
    )
endif()

# AVX2 support
if(CMAKE_CXX_COMPILER_ID MATCHES "GNU|Clang")
    include(CheckCXXCompilerFlag)
    check_cxx_compiler_flag("-mavx2" COMPILER_SUPPORTS_AVX2)

    if(COMPILER_SUPPORTS_AVX2)
        target_compile_options(lfs_core PRIVATE
            $<$<COMPILE_LANGUAGE:CXX>:-mavx2 -mfma>
        )
        target_compile_definitions(lfs_core PRIVATE HAS_AVX2_SUPPORT)
        message(STATUS "✓ AVX2 support enabled for gs_core")
    else()
        message(WARNING "✗ Compiler does not support AVX2")
    endif()
endif()

# Debug symbols in debug builds
set_target_properties(lfs_core PROPERTIES DEBUG_POSTFIX d)

# Set properties
set_target_properties(lfs_core PROPERTIES
    CXX_STANDARD 23
    CXX_STANDARD_REQUIRED ON
    POSITION_INDEPENDENT_CODE ON
    EXPORT_COMPILE_COMMANDS ON
)

# Configure build type
function(configure_build_type target)
    get_target_property(target_type ${target} TYPE)
    
    if(target_type STREQUAL "INTERFACE_LIBRARY")
        if(CMAKE_BUILD_TYPE STREQUAL "Debug")
            target_compile_definitions(${target} INTERFACE DEBUG_BUILD)
        elseif(CMAKE_BUILD_TYPE STREQUAL "Release")
            target_compile_definitions(${target} INTERFACE RELEASE_BUILD)
        endif()
    else()
        if(CMAKE_BUILD_TYPE STREQUAL "Debug")
            target_compile_definitions(${target} PRIVATE DEBUG_BUILD)
        elseif(CMAKE_BUILD_TYPE STREQUAL "Release")
            target_compile_definitions(${target} PRIVATE RELEASE_BUILD)
        endif()
    endif()
endfunction()

configure_build_type(lfs_core)

message(STATUS "╔════════════════════════════════════════════════════════════════╗")
message(STATUS "║  lfs_core - Core Application Library                          ║")
message(STATUS "╚════════════════════════════════════════════════════════════════╝")
message(STATUS "  • Core library: C++23 (lfs_core)")
message(STATUS "  • Tensor library: lfs_tensor (from src/core_new/tensor)")
message(STATUS "  • Build type: ${CMAKE_BUILD_TYPE}")
message(STATUS "  • WebP library: ${WEBP_LIB}")
message(STATUS "  • Archive library: ${ARCHIVE_LIB}")<|MERGE_RESOLUTION|>--- conflicted
+++ resolved
@@ -1,8 +1,11 @@
 # SPDX-FileCopyrightText: 2025 LichtFeld Studio Authors
-#
 # SPDX-License-Identifier: GPL-3.0-or-later
 
-# Build the tensor library first
+# ============================================================================
+# core_new module - New LibTorch-free core module with lfs::core namespace
+# ============================================================================
+
+# Add tensor library
 add_subdirectory(tensor)
 
 # Core CUDA kernels library (kmeans, morton encoding)
@@ -32,8 +35,6 @@
     CUDA_RESOLVE_DEVICE_SYMBOLS ON
 )
 
-<<<<<<< HEAD
-=======
 # CUDA compiler options for lfs_core_kernels
 target_compile_options(lfs_core_kernels PRIVATE
     $<$<AND:$<COMPILE_LANGUAGE:CUDA>,$<CXX_COMPILER_ID:MSVC>,$<CONFIG:Debug>>:-O0 -g -G -lineinfo -Xcompiler=/Od -Xcompiler=/Z7 -Xcompiler=/utf-8 -Xcompiler=/D_CRT_SECURE_NO_WARNINGS --diag-suppress=27>
@@ -49,7 +50,6 @@
     )
 endif()
 
->>>>>>> e388f446
 # Core module - fundamental data structures and utilities
 # Note: lfs_tensor library is now in src/core_new/tensor
 set(CORE_SOURCES
@@ -166,7 +166,7 @@
 # Configure build type
 function(configure_build_type target)
     get_target_property(target_type ${target} TYPE)
-    
+
     if(target_type STREQUAL "INTERFACE_LIBRARY")
         if(CMAKE_BUILD_TYPE STREQUAL "Debug")
             target_compile_definitions(${target} INTERFACE DEBUG_BUILD)
@@ -185,10 +185,7 @@
 configure_build_type(lfs_core)
 
 message(STATUS "╔════════════════════════════════════════════════════════════════╗")
-message(STATUS "║  lfs_core - Core Application Library                          ║")
+message(STATUS "║  core_new - LibTorch-free Core Module                         ║")
 message(STATUS "╚════════════════════════════════════════════════════════════════╝")
-message(STATUS "  • Core library: C++23 (lfs_core)")
-message(STATUS "  • Tensor library: lfs_tensor (from src/core_new/tensor)")
-message(STATUS "  • Build type: ${CMAKE_BUILD_TYPE}")
-message(STATUS "  • WebP library: ${WEBP_LIB}")
-message(STATUS "  • Archive library: ${ARCHIVE_LIB}")+message(STATUS "  • Namespace: lfs::core")
+message(STATUS "  • Tensor library: lfs_tensor")