--- conflicted
+++ resolved
@@ -1031,184 +1031,61 @@
 
     // ============= STATIC CAT OPERATION =============
 
-    // ============= STATIC CAT OPERATION =============
-
-Tensor Tensor::cat(const std::vector<Tensor>& tensors, int dim) {
-    if (tensors.empty()) {
-        LOG_ERROR("Cannot concatenate empty vector of tensors");
-        return Tensor();
-    }
-
-    if (tensors.size() == 1) {
-        return tensors[0].clone();
-    }
-
-    int resolved_dim = dim;
-    if (resolved_dim < 0) {
-        resolved_dim = tensors[0].shape().rank() + resolved_dim;
-    }
-
-    if (resolved_dim < 0 || resolved_dim >= static_cast<int>(tensors[0].shape().rank())) {
-        LOG_ERROR("Invalid dimension for cat: {}", dim);
-        return Tensor();
-    }
-
-    const auto& first_shape = tensors[0].shape();
-    const auto first_device = tensors[0].device();
-    const auto first_dtype = tensors[0].dtype();
-
-<<<<<<< HEAD
-    size_t total_size_along_dim = first_shape[resolved_dim];
-=======
+    Tensor Tensor::cat(const std::vector<Tensor>& tensors, int dim) {
+        if (tensors.empty()) {
+            LOG_ERROR("Cannot concatenate empty vector of tensors");
+            return Tensor();
+        }
+
+        if (tensors.size() == 1) {
+            return tensors[0].clone();
+        }
+
+        int resolved_dim = dim;
+        if (resolved_dim < 0) {
+            resolved_dim = tensors[0].shape().rank() + resolved_dim;
+        }
+
+        if (resolved_dim < 0 || resolved_dim >= static_cast<int>(tensors[0].shape().rank())) {
+            LOG_ERROR("Invalid dimension for cat: {}", dim);
+            return Tensor();
+        }
+
+        const auto& first_shape = tensors[0].shape();
+        const auto first_device = tensors[0].device();
+        const auto first_dtype = tensors[0].dtype();
+
+        size_t total_size_along_dim = first_shape[resolved_dim];
+
         // Validate all tensors
         for (size_t i = 1; i < tensors.size(); ++i) {
             const auto& shape = tensors[i].shape();
->>>>>>> 6a4ef9b0
-
-    // Validate all tensors
-    for (size_t i = 1; i < tensors.size(); ++i) {
-        const auto& shape = tensors[i].shape();
-
-        if (shape.rank() != first_shape.rank()) {
-            LOG_ERROR("All tensors must have the same number of dimensions");
-            return Tensor();
-        }
-
-        for (size_t d = 0; d < shape.rank(); ++d) {
-            if (d != static_cast<size_t>(resolved_dim) && shape[d] != first_shape[d]) {
-                LOG_ERROR("All dimensions except dim={} must match", dim);
+
+            if (shape.rank() != first_shape.rank()) {
+                LOG_ERROR("All tensors must have the same number of dimensions");
                 return Tensor();
             }
-        }
-
-        if (tensors[i].device() != first_device) {
-            LOG_ERROR("All tensors must be on the same device");
-            return Tensor();
-        }
-
-        if (tensors[i].dtype() != first_dtype) {
-            LOG_ERROR("All tensors must have the same dtype");
-            return Tensor();
-        }
-
-<<<<<<< HEAD
-        total_size_along_dim += shape[resolved_dim];
-    }
-
-    // Build result shape
-    std::vector<size_t> result_dims = first_shape.dims();
-    result_dims[resolved_dim] = total_size_along_dim;
-    auto result = Tensor::empty(TensorShape(result_dims), first_device, first_dtype);
-
-    size_t element_size = dtype_size(first_dtype);
-
-    // ============= OPTIMIZED PATH: First dimension =============
-    if (resolved_dim == 0) {
-        // Concatenating along first dimension - completely contiguous
-        if (first_device == Device::CUDA) {
-            size_t offset = 0;
-            for (const auto& t : tensors) {
-                size_t bytes = t.bytes();
-                cudaMemcpy(
-                    static_cast<char*>(result.raw_ptr()) + offset,
-                    t.raw_ptr(),
-                    bytes,
-                    cudaMemcpyDeviceToDevice);
-                offset += bytes;
-            }
-        } else {
-            size_t offset = 0;
-            for (const auto& t : tensors) {
-                size_t bytes = t.bytes();
-                std::memcpy(
-                    static_cast<char*>(result.raw_ptr()) + offset,
-                    t.raw_ptr(),
-                    bytes);
-                offset += bytes;
-            }
-        }
-
-        return result;
-    }
-
-    // ============= OPTIMIZED PATH: Last dimension (most common case) =============
-    if (resolved_dim == static_cast<int>(first_shape.rank()) - 1) {
-        // Concatenating along last dimension - can do bulk copies per "row"
-        size_t row_size = total_size_along_dim;
-        size_t num_rows = 1;
-        for (int i = 0; i < resolved_dim; ++i) {
-            num_rows *= first_shape[i];
-        }
-
-        if (first_device == Device::CUDA) {
-            tensor_ops::launch_cat_last_dim(
-                result.raw_ptr(),
-                tensors,
-                num_rows,
-                row_size,
-                element_size,
-                nullptr);
-            cudaDeviceSynchronize();
-        } else {
-            // CPU: Simple memcpy per row
-            size_t result_offset = 0;
-            for (const auto& t : tensors) {
-                size_t tensor_dim_size = t.shape()[resolved_dim];
-
-                for (size_t row = 0; row < num_rows; ++row) {
-                    const void* src = static_cast<const char*>(t.raw_ptr()) +
-                                     row * tensor_dim_size * element_size;
-                    void* dst = static_cast<char*>(result.raw_ptr()) +
-                               row * row_size * element_size + result_offset * element_size;
-
-                    std::memcpy(dst, src, tensor_dim_size * element_size);
-                }
-
-                result_offset += tensor_dim_size;
-            }
-        }
-
-        return result;
-    }
-
-    // ============= GENERAL PATH: Middle dimensions =============
-    size_t outer_size = 1;
-    for (int i = 0; i < resolved_dim; ++i) {
-        outer_size *= first_shape[i];
-    }
-
-    size_t inner_size = 1;
-    for (size_t i = resolved_dim + 1; i < first_shape.rank(); ++i) {
-        inner_size *= first_shape[i];
-    }
-
-    if (first_device == Device::CUDA) {
-        tensor_ops::launch_cat_middle_dim(
-            result.raw_ptr(),
-            tensors,
-            outer_size,
-            inner_size,
-            resolved_dim,
-            element_size,
-            nullptr);
-        cudaDeviceSynchronize();
-    } else {
-        // CPU fallback
-        for (size_t outer = 0; outer < outer_size; ++outer) {
-            size_t result_offset = 0;
-
-            for (const auto& t : tensors) {
-                size_t tensor_dim_size = t.shape()[resolved_dim];
-                size_t copy_size = tensor_dim_size * inner_size * element_size;
-
-                const void* src = static_cast<const char*>(t.raw_ptr()) +
-                                 outer * tensor_dim_size * inner_size * element_size;
-                void* dst = static_cast<char*>(result.raw_ptr()) +
-                           (outer * total_size_along_dim * inner_size + result_offset) * element_size;
-
-                std::memcpy(dst, src, copy_size);
-                result_offset += tensor_dim_size * inner_size;
-=======
+
+            for (size_t d = 0; d < shape.rank(); ++d) {
+                if (d != static_cast<size_t>(resolved_dim) && shape[d] != first_shape[d]) {
+                    LOG_ERROR("All dimensions except dim={} must match", dim);
+                    return Tensor();
+                }
+            }
+
+            if (tensors[i].device() != first_device) {
+                LOG_ERROR("All tensors must be on the same device");
+                return Tensor();
+            }
+
+            if (tensors[i].dtype() != first_dtype) {
+                LOG_ERROR("All tensors must have the same dtype");
+                return Tensor();
+            }
+
+            total_size_along_dim += shape[resolved_dim];
+        }
+
         // Build result shape
         std::vector<size_t> result_dims = first_shape.dims();
         result_dims[resolved_dim] = total_size_along_dim;
@@ -1323,13 +1200,11 @@
                     std::memcpy(dst, src, copy_size);
                     result_offset += tensor_dim_size * inner_size;
                 }
->>>>>>> 6a4ef9b0
-            }
-        }
-    }
-
-    return result;
-}
+            }
+        }
+
+        return result;
+    }
 
     // ============= STATIC STACK OPERATION =============
 
