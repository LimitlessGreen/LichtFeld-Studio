# SPDX-FileCopyrightText: 2025 LichtFeld Studio Authors
#
# SPDX-License-Identifier: GPL-3.0-or-later

# windows/linux platform independent
set(RAW_VCPKG_PATH $ENV{VCPKG_ROOT})
file(TO_CMAKE_PATH "${RAW_VCPKG_PATH}" VCPKG_ROOT)

if ("${CMAKE_TOOLCHAIN_FILE}" STREQUAL "")
    message(STATUS "user didn't specify CMAKE_TOOLCHAIN_FILE manually, so let's use default -> ${VCPKG_ROOT}/scripts/buildsystems/vcpkg.cmake")
    set(CMAKE_TOOLCHAIN_FILE "${VCPKG_ROOT}/scripts/buildsystems/vcpkg.cmake")
endif()

cmake_minimum_required(VERSION 3.30)
project(LichtFeld-Studio LANGUAGES CUDA CXX C)

# Get git commit hash (short and full)
execute_process(
        COMMAND git rev-parse --short HEAD
        WORKING_DIRECTORY ${CMAKE_SOURCE_DIR}
        OUTPUT_VARIABLE GIT_COMMIT_HASH_SHORT
        OUTPUT_STRIP_TRAILING_WHITESPACE
        ERROR_QUIET
)

execute_process(
        COMMAND git describe --dirty
        WORKING_DIRECTORY ${CMAKE_SOURCE_DIR}
        OUTPUT_VARIABLE GIT_TAGGED_VERSION
        OUTPUT_STRIP_TRAILING_WHITESPACE
        ERROR_QUIET
)

# Fallback if not in a git repo
if(NOT GIT_COMMIT_HASH_SHORT)
    set(GIT_COMMIT_HASH_SHORT "unknown")
endif()

if(NOT GIT_TAGGED_VERSION)
    set(GIT_TAGGED_VERSION "unknown")
endif()

message(STATUS "Git commit (short): ${GIT_COMMIT_HASH_SHORT}")
message(STATUS "Git commit (full): ${GIT_TAGGED_VERSION}")

# Setup
get_filename_component(PROJ_ROOT_DIR "${CMAKE_CURRENT_SOURCE_DIR}" ABSOLUTE)

option(ENABLE_CUDA_GL_INTEROP "Enable CUDA-OpenGL interoperability" ON)
option(BUILD_TESTS "Build tests" OFF)

# Build fat binaries for all modern SMs (>= minimum). When OFF (default), build for the native GPU only.
option(BUILD_CUDA_ALL_SM "Build CUDA fat binaries targeting all modern SMs (>= minimum SM)" OFF)

# Minimum SM (compute capability) to include when BUILD_CUDA_ALL_SM=ON.
# Examples: 75, 80, 86, 89, 90, 100...
# Only has effect if BUILD_CUDA_ALL_SM is ON.
set(BUILD_CUDA_ALL_MIN_SM "86" CACHE STRING "Minimum SM (compute capability) used when BUILD_CUDA_ALL_SM=ON Examples: 75, 80, 86, 89...")

# Set Torch_DIR based on platform and build type
if (WIN32)
    if(CMAKE_CONFIGURATION_TYPES AND "${CMAKE_BUILD_TYPE}" STREQUAL "")
        # https://github.com/pytorch/pytorch/issues/155667
        set(Torch_DIR "${PROJ_ROOT_DIR}/external/release/libtorch/share/cmake/Torch")
        message(STATUS "[${PROJECT_NAME}] User didn't specify -DCMAKE_BUILD_TYPE so use this path for searching libtorch -> ${PROJ_ROOT_DIR}/external/release/libtorch/share/cmake/Torch")

        if (NOT EXISTS "${PROJ_ROOT_DIR}/external/release/")
            message(FATAL_ERROR "you don't have a such path ${PROJ_ROOT_DIR}/external/release/ on your disk")
        endif()

        if (NOT EXISTS "${PROJ_ROOT_DIR}/external/release/libtorch/")
            message(FATAL_ERROR "you don't have an extracted pre-installed libtorch (${PROJ_ROOT_DIR}/external/release/libtorch)!")
        endif()
    else()
        if (CMAKE_BUILD_TYPE STREQUAL "Release")
            set(Torch_DIR "${PROJ_ROOT_DIR}/external/release/libtorch/share/cmake/Torch")
            message(STATUS "[${PROJECT_NAME}] User specified -DCMAKE_BUILD_TYPE=${CMAKE_BUILD_TYPE} so let's search libtorch by this path -> ${PROJ_ROOT_DIR}/external/release/libtorch/share/cmake/Torch")

            if (NOT EXISTS "${PROJ_ROOT_DIR}/external/release/")
                message(FATAL_ERROR "you don't have a such path ${PROJ_ROOT_DIR}/external/release/ on your disk")
            endif()

            if (NOT EXISTS "${PROJ_ROOT_DIR}/external/release/libtorch")
                message(FATAL_ERROR "you don't have an extracted pre-installed libtorch (${PROJ_ROOT_DIR}/external/release/libtorch)!")
            endif()
        elseif (CMAKE_BUILD_TYPE STREQUAL "Debug")
            set(Torch_DIR "${PROJ_ROOT_DIR}/external/debug/libtorch/share/cmake/Torch")
            message(STATUS "[${PROJECT_NAME}] User specified -DCMAKE_BUILD_TYPE=${CMAKE_BUILD_TYPE} so let's search libtorch by this path -> ${PROJ_ROOT_DIR}/external/debug/libtorch/share/cmake/Torch")

            if (NOT EXISTS "${PROJ_ROOT_DIR}/external/debug/")
                message(FATAL_ERROR "you don't have a such path ${PROJ_ROOT_DIR}/external/debug/ on your disk")
            endif()

            if (NOT EXISTS "${PROJ_ROOT_DIR}/external/debug/libtorch")
                message(FATAL_ERROR "you don't have an extracted pre-installed libtorch (${PROJ_ROOT_DIR}/external/debug/libtorch)!")
            endif()
        else()
            message(FATAL_ERROR "libtorch binaries only available for Debug and Release on Windows. Current build type: '${CMAKE_BUILD_TYPE}'")
        endif()
    endif()
else()
    set(Torch_DIR "${PROJ_ROOT_DIR}/external/libtorch/share/cmake/Torch")
endif()

set(CMAKE_CXX_STANDARD 23)
set(CMAKE_CUDA_STANDARD 20)
set(CMAKE_CXX_STANDARD_REQUIRED ON)
set(CMAKE_CUDA_STANDARD_REQUIRED ON)

# Parallel build
include(ProcessorCount)
ProcessorCount(total_cores)
if(total_cores GREATER 1)
    math(EXPR used_cores "${total_cores} - 2")
    set(ENV{MAKEFLAGS} "-j${used_cores}")
    message(STATUS "Building with ${used_cores} cores")
endif()

# CUDA setup
# On Windows, nvidia-smi.exe is in System32, but CMake might be running as 32-bit
# which causes WOW64 redirection. Explicitly search in Sysnative to avoid this.
if(WIN32)
    find_program(NVIDIA_SMI nvidia-smi
        PATHS "C:/Windows/Sysnative" "C:/Windows/System32"
        NO_DEFAULT_PATH)
    if(NOT NVIDIA_SMI)
        find_program(NVIDIA_SMI nvidia-smi)
    endif()
else()
    find_program(NVIDIA_SMI nvidia-smi)
endif()
if(NVIDIA_SMI)
    execute_process(
            COMMAND ${NVIDIA_SMI} --query-gpu=compute_cap --format=csv,noheader
            OUTPUT_VARIABLE DETECTED_COMPUTE_CAP
            OUTPUT_STRIP_TRAILING_WHITESPACE
    )

    message(STATUS "Detected GPU compute capability: ${DETECTED_COMPUTE_CAP}")
    set(LichtFeld-Studio_CUDA_ARCH "native")
else()
    message(WARNING "nvidia-smi not found! We are likely in CI, default to 8.6.")
    set(DETECTED_COMPUTE_CAP 8.6)
    set(LichtFeld-Studio_CUDA_ARCH "86")
endif()


# Detect supported SMs by querying 'ptxas --help' and filter by a minimum SM.
# We cannot use all or all-major since 5x and 6x versions are not supported
# in the CUDA code.
function(gs_detect_supported_sms OUT_VAR)
    set(options)
    set(oneValueArgs MIN_SM)
    cmake_parse_arguments(GS "${options}" "${oneValueArgs}" "" ${ARGN})

    # Use 'ptxas --help' to get the valid families
    set(_sms_list "")
    get_filename_component(_cuda_bin "${CMAKE_CUDA_COMPILER}" DIRECTORY)
    find_program(PTXAS_EXECUTABLE NAMES ptxas
            HINTS "${_cuda_bin}" "${_cuda_bin}/.." "${CUDAToolkit_BIN_DIR}"
            PATHS ENV PATH)

    if(PTXAS_EXECUTABLE)
        execute_process(COMMAND "${PTXAS_EXECUTABLE}" --help
                OUTPUT_VARIABLE _ptxas_help
                ERROR_VARIABLE  _ptxas_err
                OUTPUT_STRIP_TRAILING_WHITESPACE
                ERROR_STRIP_TRAILING_WHITESPACE)
        set(_help "${_ptxas_help}\n${_ptxas_err}")

        string(REGEX MATCHALL "sm_[0-9]+" _matches "${_help}")
        if(_matches)
            string(REPLACE "sm_" "" _nums "${_matches}")
            string(REPLACE " "  ";" _nums "${_nums}")
            separate_arguments(_nums)
            list(REMOVE_DUPLICATES _nums)
            list(SORT _nums COMPARE NATURAL)
            foreach(n IN LISTS _nums)
                if(GS_MIN_SM)
                    if(n GREATER_EQUAL ${GS_MIN_SM})
                        list(APPEND _sms_list ${n})
                    endif()
                else()
                    list(APPEND _sms_list ${n})
                endif()
            endforeach()
        endif()
    endif()

    if(NOT _sms_list)
        set(_sms_list 75 80 86 87 89 90 100 101 120)
        if(GS_MIN_SM)
            set(_filtered "")
            foreach(n IN LISTS _sms_list)
                if(n GREATER_EQUAL ${GS_MIN_SM})
                    list(APPEND _filtered ${n})
                endif()
            endforeach()
            set(_sms_list "${_filtered}")
        endif()
    endif()

    set(${OUT_VAR} "${_sms_list}" PARENT_SCOPE)
endfunction()

if(DEFINED TORCH_CUDA_ARCH_LIST)
    unset(TORCH_CUDA_ARCH_LIST CACHE)
endif()

if(BUILD_CUDA_ALL_SM)
    # Validate BUILD_CUDA_ALL_MIN_SM
    if(NOT BUILD_CUDA_ALL_MIN_SM MATCHES "^[0-9]+$")
        message(FATAL_ERROR "BUILD_CUDA_ALL_MIN_SM must be an integer like 70, 75, 86, 90.")
    endif()

    # Enforce lower bound 70
    if(BUILD_CUDA_ALL_MIN_SM LESS 70)
        message(FATAL_ERROR "BUILD_CUDA_ALL_MIN_SM must be >= 70 when BUILD_CUDA_ALL_SM=ON.")
    endif()

    # Fat binary for all the families
    gs_detect_supported_sms(CUDA_SMS MIN_SM ${BUILD_CUDA_ALL_MIN_SM})
    if(CUDA_SMS)
        # Build Torch list with decimals and add +PTX only to the highest SM
        list(SORT CUDA_SMS COMPARE NATURAL)
        list(GET CUDA_SMS -1 _max_sm)
        set(_torch_list "")
        foreach(sm IN LISTS CUDA_SMS)
            math(EXPR _maj "${sm}/10")
            math(EXPR _min "${sm}%10")
            set(_ver "${_maj}.${_min}")
            if(sm EQUAL ${_max_sm})
                list(APPEND _torch_list "${_ver}+PTX")
            else()
                list(APPEND _torch_list "${_ver}")
            endif()
        endforeach()
        list(JOIN _torch_list ";" TORCH_CUDA_ARCH_LIST)
        set(TORCH_CUDA_ARCH_LIST "${TORCH_CUDA_ARCH_LIST}" CACHE STRING "Torch CUDA arch list" FORCE)

        # Per target CUDA architectures for CMake to be set after find_package(Torch)
        set(LichtFeld-Studio_CUDA_ARCH "${CUDA_SMS};${_max_sm}-virtual")
        message(STATUS "CUDA architectures (auto >=${BUILD_CUDA_ALL_MIN_SM}): ${LichtFeld-Studio_CUDA_ARCH}")
        message(STATUS "TORCH_CUDA_ARCH_LIST: ${TORCH_CUDA_ARCH_LIST}")
    else()
        message(FATAL_ERROR "Failed to detect any CUDA architecture >= ${BUILD_CUDA_ALL_MIN_SM}. Please check your CUDA toolkit installation.")
    endif()
else()
    # Native NVidia family only
    message(STATUS "CUDA architectures: ${LichtFeld-Studio_CUDA_ARCH} (native)")
    # Set Torch to the detected compute capability
    set(TORCH_CUDA_ARCH_LIST "${DETECTED_COMPUTE_CAP}" CACHE STRING "Torch CUDA arch list" FORCE)
    message(STATUS "TORCH_CUDA_ARCH_LIST: ${TORCH_CUDA_ARCH_LIST}")
endif()

enable_language(CUDA)
find_package(CUDAToolkit 12.8 REQUIRED)

# Create nvToolsExt target BEFORE finding Torch (PyTorch expects this)
if(NOT TARGET CUDA::nvToolsExt)
    find_library(NVTOOLSEXT_LIBRARY
            NAMES nvToolsExt
            PATHS
            ${CUDAToolkit_LIBRARY_ROOT}
            ${CUDAToolkit_LIBRARY_DIR}
            ${CUDAToolkit_TARGET_DIR}/lib64
            /usr/local/cuda-12.8/lib64
            PATH_SUFFIXES lib lib64
            NO_DEFAULT_PATH
    )

    if(NVTOOLSEXT_LIBRARY)
        add_library(CUDA::nvToolsExt UNKNOWN IMPORTED)
        set_target_properties(CUDA::nvToolsExt PROPERTIES
                IMPORTED_LOCATION ${NVTOOLSEXT_LIBRARY}
        )
        message(STATUS "Created CUDA::nvToolsExt target: ${NVTOOLSEXT_LIBRARY}")
    else()
        # Create empty interface library (nvToolsExt is deprecated in CUDA 12+)
        add_library(CUDA::nvToolsExt INTERFACE IMPORTED)
        message(STATUS "nvToolsExt not found (normal for CUDA 12+), created empty interface target")
    endif()
endif()

message(STATUS "CUDA Toolkit ${CUDAToolkit_VERSION} found at ${CUDAToolkit_TARGET_DIR}")

# Find packages
find_package(Torch REQUIRED)
find_package(TBB REQUIRED)
find_package(Threads REQUIRED)
find_package(OpenGL REQUIRED)
find_package(glad REQUIRED)
find_package(glfw3 REQUIRED)
find_package(glm REQUIRED)
find_package(imgui REQUIRED)
find_package(nlohmann_json REQUIRED)
find_package(args REQUIRED)
find_package(spdlog REQUIRED)
find_package(Freetype REQUIRED)
find_package(WebP REQUIRED)
find_package(LibArchive REQUIRED)
find_package(OpenImageIO REQUIRED)

# TORCH_CUDA_ARCH_LIST is already defined by Torch
# use it here as the global default CUDA architecture list too
if(LichtFeld-Studio_CUDA_ARCH)
    set(CMAKE_CUDA_ARCHITECTURES "${LichtFeld-Studio_CUDA_ARCH}" CACHE STRING "CUDA architectures" FORCE)
endif()

if(WIN32)
    set(CMAKE_CUDA_RUNTIME_LIBRARY "Shared") # when using INTEROP in windows static and dynamic symbols are mixed
endif()

# Check for CUDA-OpenGL interop capability (only if enabled)
if(ENABLE_CUDA_GL_INTEROP)
    include(CheckCXXSourceCompiles)
    set(CMAKE_REQUIRED_INCLUDES ${CUDAToolkit_INCLUDE_DIRS} ${OPENGL_INCLUDE_DIRS})
    set(CMAKE_REQUIRED_LIBRARIES ${CUDA_LIBRARIES} ${OPENGL_LIBRARIES})
    check_cxx_source_compiles("
        #ifdef _WIN32
        #include <windows.h>
        #endif
        #include <cuda_runtime.h>
        #include <cuda_gl_interop.h>
        int main() {
            cudaGraphicsResource_t resource;
            return 0;
        }
    " CUDA_GL_INTEROP_FOUND)

    if(CUDA_GL_INTEROP_FOUND)
        message(STATUS "CUDA-OpenGL interop support: ENABLED")
        set(CUDA_GL_INTEROP_ENABLED 1)
    else()
        message(WARNING "CUDA-OpenGL interop support: DISABLED (headers not found)")
        set(CUDA_GL_INTEROP_ENABLED 0)
    endif()
else()
    message(STATUS "CUDA-OpenGL interop support: DISABLED (by user option)")
    set(CUDA_GL_INTEROP_FOUND FALSE)
    set(CUDA_GL_INTEROP_ENABLED 0)
endif()

# Create a configuration header
configure_file(
        "${CMAKE_CURRENT_SOURCE_DIR}/include/config.h.in"
        "${CMAKE_CURRENT_BINARY_DIR}/include/config.h"
        @ONLY
)

# Project-wide definitions
add_definitions(-DPROJECT_ROOT_PATH="${PROJ_ROOT_DIR}")

if(CMAKE_BUILD_TYPE STREQUAL "Debug")
    set(CMAKE_CXX_FLAGS_DEBUG "${CMAKE_CXX_FLAGS_DEBUG} -g -O0")
    set(CMAKE_CUDA_FLAGS_DEBUG "${CMAKE_CUDA_FLAGS_DEBUG} -g -G -O0")
endif()

# =============================================================================
# Kernel libs
# =============================================================================
add_subdirectory(gsplat)
add_subdirectory(src/training/fastgs)

set_target_properties(gsplat_backend PROPERTIES CUDA_ARCHITECTURES "${LichtFeld-Studio_CUDA_ARCH}")
set_target_properties(fastgs_backend PROPERTIES CUDA_ARCHITECTURES "${LichtFeld-Studio_CUDA_ARCH}")

# =============================================================================
# SHARED CUDA KERNELS (only if needed)
# =============================================================================
set(KERNEL_SOURCES)
if(CUDA_GL_INTEROP_FOUND)
    list(APPEND KERNEL_SOURCES kernels/cuda_gl_interop.cu)
endif()

# Add SOG-related kernels
list(APPEND KERNEL_SOURCES
        kernels/morton_encoding.cu
        kernels/kmeans.cu
)

# Only create gaussian_kernels if there are kernels
if(KERNEL_SOURCES)
    add_library(gs_kernels STATIC ${KERNEL_SOURCES})

    set_target_properties(gs_kernels PROPERTIES
            CUDA_ARCHITECTURES "${LichtFeld-Studio_CUDA_ARCH}"
            CUDA_SEPARABLE_COMPILATION ON
            POSITION_INDEPENDENT_CODE ON
            CUDA_RESOLVE_DEVICE_SYMBOLS ON
    )

    target_include_directories(gs_kernels
            PUBLIC
            ${CMAKE_CURRENT_SOURCE_DIR}/include
            ${CMAKE_CURRENT_BINARY_DIR}/include
            ${CMAKE_CURRENT_SOURCE_DIR}/include/kernels
            ${CUDAToolkit_INCLUDE_DIRS}
            ${OPENGL_INCLUDE_DIRS}
            PRIVATE
    )

    target_link_libraries(gs_kernels
            PUBLIC
            CUDA::cudart
            CUDA::curand
            CUDA::cublas
            ${TORCH_LIBRARIES}
            glm::glm
            ${OPENGL_LIBRARIES}
            spdlog::spdlog
    )

    target_compile_options(gs_kernels PRIVATE
            # CUDA device code + MSVC host compiler flags (Windows only)
            $<$<AND:$<COMPILE_LANGUAGE:CUDA>,$<CXX_COMPILER_ID:MSVC>,$<CONFIG:Debug>>:-O0 -g -G -lineinfo -Xcompiler=/Od -Xcompiler=/Z7>
            $<$<AND:$<COMPILE_LANGUAGE:CUDA>,$<CXX_COMPILER_ID:MSVC>,$<CONFIG:Release>>:-O3 -use_fast_math --ptxas-options=-v -Xcompiler=/O2 -Xcompiler=/DNDEBUG>

            # CUDA device code for non-Windows
            $<$<AND:$<COMPILE_LANGUAGE:CUDA>,$<NOT:$<CXX_COMPILER_ID:MSVC>>,$<CONFIG:Debug>>:-O0 -g -G -lineinfo>
            $<$<AND:$<COMPILE_LANGUAGE:CUDA>,$<NOT:$<CXX_COMPILER_ID:MSVC>>,$<CONFIG:Release>>:-O3 -use_fast_math --ptxas-options=-v>
    )
else()
    # Create empty interface library if no kernels
    add_library(gs_kernels INTERFACE)
endif()

# =============================================================================
# LIBRARY MODULES
# =============================================================================
add_subdirectory(src/core_new)     # New core module (lfs::core namespace)
add_subdirectory(src/training_new) # New training module (lfs::training namespace)
add_subdirectory(src/loader_new)   # New loader module (lfs::loader namespace)
<<<<<<< HEAD
add_subdirectory(src/rendering_new) # New rendering module (lfs::rendering namespace)
add_subdirectory(src/visualizer_new) # New visualizer module (lfs::vis namespace)
=======
>>>>>>> e388f446
add_subdirectory(src/core)         # Foundation module
add_subdirectory(src/geometry)     # Geometry utilities
add_subdirectory(src/project)      # Project management
add_subdirectory(src/loader)       # Data loading
add_subdirectory(src/training)     # Training functionality
add_subdirectory(src/rendering)   # Rendering pipeline
add_subdirectory(src/visualizer)  # GUI and visualization

# =============================================================================
# MAIN EXECUTABLE
# =============================================================================
add_executable(${PROJECT_NAME} src/main.cpp resources/lichtfeld-studio.rc)

set_target_properties(${PROJECT_NAME} PROPERTIES
        CUDA_ARCHITECTURES "${LichtFeld-Studio_CUDA_ARCH}"
        CUDA_SEPARABLE_COMPILATION ON
        CUDA_RESOLVE_DEVICE_SYMBOLS ON
)

target_include_directories(${PROJECT_NAME}
        PRIVATE
        ${CMAKE_CURRENT_SOURCE_DIR}/include
        ${CMAKE_CURRENT_BINARY_DIR}/include

        ${CUDAToolkit_INCLUDE_DIRS}
        ${OPENGL_INCLUDE_DIRS}
)

target_link_libraries(${PROJECT_NAME}
        PRIVATE
        gs_core
        gs_geometry
        gs_project
        gs_loader
        gs_training
        gs_rendering
        gs_visualizer
        gs_kernels
        gsplat_backend
        fastgs_backend

        ${OPENGL_LIBRARIES}
        CUDA::cudart
        spdlog::spdlog
        taywee::args
        OpenImageIO::OpenImageIO
)

# Platform-specific settings
if(WIN32)
    file(GLOB TORCH_DLLS "${Torch_DIR}/../../../lib/*.dll")
    foreach(TORCH_DLL ${TORCH_DLLS})
        add_custom_command(
                TARGET ${PROJECT_NAME}
                POST_BUILD
                COMMAND ${CMAKE_COMMAND} -E copy_if_different "${TORCH_DLL}"
                "$<TARGET_FILE_DIR:${PROJECT_NAME}>")
    endforeach()
elseif(UNIX)
    target_link_libraries(${PROJECT_NAME} PRIVATE GL GLU)

    find_path(TORCH_LIB_DIR libtorch_cpu.so
            PATHS "${Torch_DIR}/../../../lib"
            NO_DEFAULT_PATH)

    if(TORCH_LIB_DIR)
        set_target_properties(${PROJECT_NAME} PROPERTIES
                INSTALL_RPATH "${CUDAToolkit_LIBRARY_DIR}:${TORCH_LIB_DIR}"
                BUILD_WITH_INSTALL_RPATH TRUE
                INSTALL_RPATH_USE_LINK_PATH TRUE
        )
        message(STATUS "Torch library directory: ${TORCH_LIB_DIR}")
    else()
        message(WARNING "Could not find Torch library directory")
    endif()
endif()

# Build type configuration function
function(configure_build_type target)
    get_target_property(target_type ${target} TYPE)

    if(target_type STREQUAL "INTERFACE_LIBRARY")
        if(CMAKE_BUILD_TYPE STREQUAL "Debug")
            target_compile_definitions(${target} INTERFACE DEBUG_BUILD)
        elseif(CMAKE_BUILD_TYPE STREQUAL "Release")
            target_compile_definitions(${target} INTERFACE RELEASE_BUILD)
        endif()
    else()
        if(CMAKE_BUILD_TYPE STREQUAL "Debug")
            target_compile_definitions(${target} PRIVATE DEBUG_BUILD)
        elseif(CMAKE_BUILD_TYPE STREQUAL "Release")
            target_compile_definitions(${target} PRIVATE RELEASE_BUILD)
        endif()
    endif()
endfunction()

# Apply build configuration to all targets
configure_build_type(gs_core)
configure_build_type(gs_kernels)
configure_build_type(gsplat_backend)
configure_build_type(fastgs_backend)
configure_build_type(${PROJECT_NAME})

# =============================================================================
# TESTING (Optional)
# =============================================================================
if(BUILD_TESTS)
    enable_testing()
    add_subdirectory(tests)
    message(STATUS "Tests enabled. Build with 'ninja lichtfeld_tests' and run with 'ninja run_tests' or 'ctest'")
endif()

# =============================================================================
# BUILD INFO & OPTIMIZATIONS
# =============================================================================
message(STATUS "===========================================")
message(STATUS "Build Configuration:")
message(STATUS "  CUDA Version: ${CUDAToolkit_VERSION}")
message(STATUS "  CUDA Archs: ${CMAKE_CUDA_ARCHITECTURES}")
message(STATUS "  Torch Version: ${Torch_VERSION}")
message(STATUS "  OpenGL Found: ${OPENGL_FOUND}")
message(STATUS "  FreeType Found: ${FREETYPE_FOUND}")
message(STATUS "  WebP Found: ${WebP_FOUND}")
message(STATUS "  LibArchive Found: ${LibArchive_FOUND}")
message(STATUS "  CUDA-GL Interop Option: ${ENABLE_CUDA_GL_INTEROP}")
message(STATUS "  CUDA-GL Interop Available: ${CUDA_GL_INTEROP_FOUND}")
message(STATUS "  Build Type: ${CMAKE_BUILD_TYPE}")
message(STATUS "  C++ Standard: ${CMAKE_CXX_STANDARD}")
message(STATUS "  CUDA Standard: ${CMAKE_CUDA_STANDARD}")
message(STATUS "  OpenImageIO Found: ${OpenImageIO_FOUND}")
message(STATUS "  Tests: ${BUILD_TESTS}")
message(STATUS "===========================================")

# Enable ccache if available
find_program(CCACHE_PROGRAM ccache)
if(CCACHE_PROGRAM)
    set_property(GLOBAL PROPERTY RULE_LAUNCH_COMPILE "${CCACHE_PROGRAM}")
    message(STATUS "Using ccache: ${CCACHE_PROGRAM}")
endif()<|MERGE_RESOLUTION|>--- conflicted
+++ resolved
@@ -431,11 +431,8 @@
 add_subdirectory(src/core_new)     # New core module (lfs::core namespace)
 add_subdirectory(src/training_new) # New training module (lfs::training namespace)
 add_subdirectory(src/loader_new)   # New loader module (lfs::loader namespace)
-<<<<<<< HEAD
 add_subdirectory(src/rendering_new) # New rendering module (lfs::rendering namespace)
 add_subdirectory(src/visualizer_new) # New visualizer module (lfs::vis namespace)
-=======
->>>>>>> e388f446
 add_subdirectory(src/core)         # Foundation module
 add_subdirectory(src/geometry)     # Geometry utilities
 add_subdirectory(src/project)      # Project management
